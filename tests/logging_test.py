--- conflicted
+++ resolved
@@ -27,10 +27,5 @@
     # This match tests that the log file is output to the same location
     # as the output pqr
     capture.check_present(
-<<<<<<< HEAD
-        'pdb2pqr.input_output', 'INFO',
-        f'Logs stored: {tmp_path}/{output_file.split(".")[0]}.log')
-=======
         ('pdb2pqr.input_output', 'INFO', f'Logs stored: {tmp_path / output_file.split(".")[0]}.log')
-    )
->>>>>>> 8eaee8d5
+    )