"""Perform functions related to _main_ execution of PDB2PQR.

This module is intended for functions that directly touch arguments provided at
the invocation of PDB2PQR.  It was created to avoid cluttering the __init__.py
file.
"""
import logging
import argparse
from collections import OrderedDict
from tempfile import NamedTemporaryFile
from pathlib import Path
import pandas
import propka.lib
from propka.parameters import Parameters
from propka.molecular_container import MolecularContainer
from propka.input import read_parameter_file, read_molecule_file
from . import aa
from . import debump
from . import hydrogens
from . import forcefield
from . import protein as prot
<<<<<<< HEAD
from . import input_output as io 
from .ligand.parameterize import ParameterizedMolecule
=======
from . import input_output as io
>>>>>>> 25e60493
from .config import VERSION, TITLE_FORMAT_STRING, CITATIONS, FORCE_FIELDS
from .config import REPAIR_LIMIT


_LOGGER = logging.getLogger("PDB2PQR%s" % VERSION)
_LOGGER.addFilter(io.DuplicateFilter())


def build_parser():
    """Build an argument parser.

    Return:
        ArgumentParser() object
    """

    desc = TITLE_FORMAT_STRING.format(version=VERSION)
    pars = argparse.ArgumentParser(description=desc,
                                   formatter_class=argparse.ArgumentDefaultsHelpFormatter)
    pars.add_argument("input_path",
                      help="Input PDB path or ID (to be retrieved from RCSB database")
    pars.add_argument("output_pqr", help="Output PQR path")
    pars.add_argument("--log-level", help="Logging level", default="INFO",
                      choices=["DEBUG", "INFO", "WARNING", "ERROR", "CRITICAL"])
    grp1 = pars.add_argument_group(title="Mandatory options",
                                   description="One of the following options must be used")
    grp1.add_argument("--ff", choices=[ff.upper() for ff in FORCE_FIELDS],
                      default="PARSE",
                      help="The forcefield to use.")
    grp1.add_argument("--userff",
                      help=("The user-created forcefield file to use. Requires "
                            "--usernames and overrides --ff"))
    grp1.add_argument("--clean", action='store_true', default=False,
                      help=("Do no optimization, atom addition, or parameter "
                            "assignment, just return the original PDB file in "
                            "aligned format. Overrides --ff and --userff"))
    grp2 = pars.add_argument_group(title="General options")
    grp2.add_argument('--nodebump', dest='debump', action='store_false',
                      default=True, help='Do not perform the debumping operation')
    grp2.add_argument('--noopt', dest='opt', action='store_false', default=True,
                      help='Do not perform hydrogen optimization')
    grp2.add_argument('--keep-chain', action='store_true', default=False,
                      help='Keep the chain ID in the output PQR file')
    grp2.add_argument('--assign-only', action='store_true', default=False,
                      help=("Only assign charges and radii - do not add atoms, "
                            "debump, or optimize."))
    grp2.add_argument('--ffout', choices=[ff.upper() for ff in FORCE_FIELDS],
                      help=('Instead of using the standard canonical naming '
                            'scheme for residue and atom names, use the names '
                            'from the given forcefield'))
    grp2.add_argument('--usernames',
                      help=('The user-created names file to use. Required if '
                            'using --userff'))
    grp2.add_argument('--apbs-input',
                      help=('Create a template APBS input file based on the '
                            'generated PQR file at the specified location.'))
    grp2.add_argument('--ligand',
                      help=('Calculate the parameters for the specified '
                            'MOL2-format ligand at the path specified by this '
                            'option.  PDB2PKA must be compiled.'))
    grp2.add_argument('--whitespace', action='store_true', default=False,
                      help=('Insert whitespaces between atom name and residue '
                            'name, between x and y, and between y and z.'))
    grp2.add_argument('--neutraln', action='store_true', default=False,
                      help=('Make the N-terminus of this protein neutral '
                            '(default is charged). Requires PARSE force field.'))
    grp2.add_argument('--neutralc', action='store_true', default=False,
                      help=('Make the C-terminus of this protein neutral '
                            '(default is charged). Requires PARSE force field.'))
    grp2.add_argument('--drop-water', action='store_true', default=False,
                      help='Drop waters before processing protein.')
    grp2.add_argument('--include-header', action='store_true', default=False,
                      help=('Include pdb header in pqr file. WARNING: The '
                            'resulting PQR file will not work with APBS versions '
                            'prior to 1.5'))
    grp3 = pars.add_argument_group(title="pKa options",
                                   description="Options for titration calculations")
    grp3.add_argument('--titration-state-method', dest="pka_method",
                      choices=('propka', 'pdb2pka'),
                      help=('Method used to calculate titration states. If a '
                            'titration state method is selected, titratable '
                            'residue charge states will be set by the pH value '
                            'supplied by --with_ph'))
    grp3.add_argument('--with-ph', dest='ph', type=float, action='store',
                      default=7.0,
                      help=('pH values to use when applying the results of the '
                            'selected pH calculation method.'))
    # TODO - need separate argparse groups for PDB2PKA and PROPKA
    # These exist but need real options
    grp4 = pars.add_argument_group(title="PDB2PKA method options")
    grp4.add_argument('--pdb2pka-out', default='pdb2pka_output',
                      help='Output directory for PDB2PKA results.')
    grp4.add_argument('--pdb2pka-resume', action="store_true", default=False,
                      help='Resume run from state saved in output directory.')
    grp4.add_argument('--pdie', default=8.0,
                      help='Protein dielectric constant.')
    grp4.add_argument('--sdie', default=80.0,
                      help='Solvent dielectric constant.')
    grp4.add_argument('--pairene', default=1.0,
                      help='Cutoff energy in kT for pairwise pKa interaction energies.')
    pars = propka.lib.build_parser(pars)
    return pars


def print_splash_screen(args):
    """Print argument overview and citation information.

    Args:
        args:  argparse namespace
    """
    _LOGGER.debug("Args:  %s", args)
    _LOGGER.info("%s", TITLE_FORMAT_STRING.format(version=VERSION))
    for citation in CITATIONS:
        _LOGGER.info(citation)


def check_files(args):
    """Check for other necessary files.

    Args:
        args:  argparse namespace
    Raises:
        FileNotFoundError:  necessary files not found
        RuntimeError:  input argument or file parsing problems
    """
    if args.usernames is not None:
        usernames = Path(args.usernames)
        if not usernames.is_file():
            error = "User-provided names file does not exist: %s" % usernames
            raise FileNotFoundError(error)

    if args.userff is not None:
        userff = Path(args.userff)
        if not userff.is_file():
            error = "User-provided forcefield file does not exist: %s" % userff
            raise FileNotFoundError(error)
        if args.usernames is None:
            raise RuntimeError('--usernames must be specified if using --userff')
    elif args.ff is not None:
        if io.test_dat_file(args.ff) == "":
            raise RuntimeError("Unable to load parameter file for forcefield %s" % args.ff)

    if args.ligand is not None:
        ligand = Path(args.ligand)
        if not ligand.is_file():
            error = "Unable to find ligand file: %s" % ligand
            raise FileNotFoundError(error)


def check_options(args):
    """Sanity check options.

    Args:
        args:  argparse namespace
    Raises:
        RuntimeError:  silly option combinations were encountered.
    """
    if (args.ph < 0) or (args.ph > 14):
        raise RuntimeError(("Specified pH (%s) is outside the range [1, 14] "
                            "of this program") % args.ph)

    if args.neutraln and (args.ff is None or args.ff.lower() != 'parse'):
        raise RuntimeError('--neutraln option only works with PARSE forcefield!')

    if args.neutralc and (args.ff is None or args.ff.lower() != 'parse'):
        raise RuntimeError('--neutralc option only works with PARSE forcefield!')


def print_pqr(args, pqr_lines, header_lines, missing_lines, is_cif):
    """Print output to specified file

    TODO - move this to another module (utilities)

    Args:
        args:  argparse namespace
        pqr_lines:  output lines (records)
        header_lines:  header lines
        missing_lines:  lines describing missing atoms (should go in header)
        is_cif:  flag indicating CIF-format
    """
    with open(args.output_pqr, "wt") as outfile:
        # Adding whitespaces if --whitespace is in the options
        if header_lines:
            _LOGGER.warning("Ignoring %d header lines in output.", len(header_lines))
        if missing_lines:
            _LOGGER.warning("Ignoring %d missing lines in output.", len(missing_lines))
        for line in pqr_lines:
            if args.whitespace:
                if line[0:4] == 'ATOM':
                    newline = line[0:6] + ' ' + line[6:16] + ' ' + \
                        line[16:38] + ' ' + line[38:46] + ' ' + line[46:]
                    outfile.write(newline)
                elif line[0:6] == 'HETATM':
                    newline = line[0:6] + ' ' + line[6:16] + ' ' + \
                        line[16:38] + ' ' + line[38:46] + ' ' + line[46:]
                    outfile.write(newline)
                elif line[0:3] == "TER" and is_cif:
                    pass
            else:
                if line[0:3] == "TER" and is_cif:
                    pass
                else:
                    outfile.write(line)
        if is_cif:
            outfile.write("#\n")


def transform_arguments(args):
    """Transform arguments with logic not provided by argparse.

    TODO - I wish this could be done with argparse.

    Args:
        args:  argparse namespace
    Returns:
        argparse namespace
    """
    if args.assign_only or args.clean:
        args.debump = False
        args.opt = False
    if args.userff is not None:
        args.userff = args.userff.lower()
    elif args.ff is not None:
        args.ff = args.ff.lower()
    if args.ffout is not None:
        args.ffout = args.ffout.lower()
    return args


def setup_molecule(pdblist, definition, ligand_path):
    """Set up the molecular system.

    Args:
        pdblist:  list of PDB records
        definition:  topology definition
        ligand_path:  path to ligand (may be None)
    Returns:
        protein:  protein object
        definition:  definition object (revised if ligand was parsed)
        ligand:  ligand object (may be None)
    """
    if ligand_path is not None:
        ligand = ParameterizedMolecule()
        with open(ligand_path, "rt", encoding="utf-8") as ligand_file:
            ligand.read(ligand_file)
        raise NotImplementedError("Where do initial ligand charges come from?")
    else:
        protein = prot.Protein(pdblist, definition)
        ligand = None
    _LOGGER.info("Created protein object with %d residues and %d atoms.",
                 len(protein.residues), len(protein.atoms))
    for residue in protein.residues:
        multoccupancy = False
        for atom in residue.atoms:
            if atom.alt_loc != "":
                multoccupancy = True
                txt = "Multiple occupancies found: %s in %s." % (atom.name, residue)
                _LOGGER.warning(txt)
        if multoccupancy:
            _LOGGER.warning(("Multiple occupancies found in %s. At least "
                             "one of the instances is being ignored."), residue)
    return protein, definition, ligand


def is_repairable(protein, has_ligand):
    """Determine if the protein can be (or needs to be) repaired.

    Args:
        protein:  protein object
        has_ligand:  does the system contain a ligand? (bool)
    Returns:
        Boolean
    Raises:
        ValueError if there are insufficient heavy atoms or a significant part of
        the protein is missing
    """
    num_heavy = protein.num_heavy
    num_missing = protein.num_missing_heavy
    if num_heavy == 0:
        if not has_ligand:
            raise ValueError(("No biomolecule heavy atoms found and no ligand "
                              "present.  Unable to proceed.  You may also see "
                              "this message if PDB2PQR does not have parameters "
                              "for any residue in your protein."))
        else:
            _LOGGER.warning(("No heavy atoms found but a ligand is present. "
                             "Proceeding with caution."))
            return False

    if num_missing == 0:
        _LOGGER.info("This biomolecule is clean.  No repair needed.")
        return False

    miss_frac = float(num_missing) / float(num_heavy)
    if miss_frac > REPAIR_LIMIT:
        error = "This PDB file is missing too many (%i out of " % num_missing
        error += "%i, %g) heavy atoms to accurately repair the file.  " % \
                    (num_heavy, miss_frac)
        error += "The current repair limit is set at %g. " % REPAIR_LIMIT
        error += "You may also see this message if PDB2PQR does not have "
        error += "parameters for enough residues in your protein."
        _LOGGER.error(error)
        return False
    return True


def drop_water(pdblist):
    """Drop waters from a list of PDB records.

    TODO - this module is already too long but this function fits better here.
    Other possible place would be utilities.

    Args:
        pdb_list:  list of PDB records as returned by io.get_molecule
    Returns:
        new list of PDB records with waters removed.
    """
    pdblist_new = []
    for record in pdblist:
        record_type = record.record_type()
        if record_type in ["HETATM", "ATOM", "SIGATM", "SEQADV"]:
            if record.res_name in aa.WAT.water_residue_names:
                continue
        pdblist_new.append(record)
    return pdblist_new


def run_propka(args, protein):
    """Run a PROPKA calculation.

    Args:
        args:  argparse namespace
        protein:  protein object
    Returns:
        1. DataFrame of assigned pKa values
        2. string with filename of PROPKA-created pKa file
    """
    # TODO - eliminate need to write temporary file
    lines = io.print_protein_atoms(
        atomlist=protein.atoms, chainflag=args.keep_chain,
        pdbfile=True)
    with NamedTemporaryFile(
            "wt", suffix=".pdb", delete=False) as pdb_file:
        for line in lines:
            pdb_file.write(line)
        pdb_path = pdb_file.name
    parameters = read_parameter_file(args.parameters, Parameters())
    molecule = MolecularContainer(parameters, args)
    molecule = read_molecule_file(pdb_path, molecule)
    molecule.calculate_pka()

    pka_filename = Path(pdb_path).stem + ".pka"
    molecule.write_pka(filename = pka_filename)

    conformation = molecule.conformations["AVR"]
    rows = []
    for group in conformation.groups:
        row_dict = OrderedDict()
        atom = group.atom
        row_dict["res_num"] = atom.res_num
        row_dict["res_name"] = atom.res_name
        row_dict["chain_id"] = atom.chain_id
        row_dict["group_label"] = group.label
        row_dict["group_type"] = getattr(group, "type", None)
        row_dict["pKa"] = group.pka_value
        row_dict["model_pKa"] = group.model_pka
        if group.coupled_titrating_group:
            row_dict["coupled_group"] = group.coupled_titrating_group.label
        else:
            row_dict["coupled_group"] = None
        rows.append(row_dict)
    df = pandas.DataFrame(rows)

    return df, pka_filename


def non_trivial(args, protein, definition, is_cif):
    """Perform a non-trivial PDB2PQR run.

    Args:
        args:  argparse namespace.
        protein:  Protein object.  This is not actually specific to proteins...
                  Nucleic acids are biomolecules, too!
        definition:  Definition object for topology.
        is_cif:  Boolean indicating whether file is CIF format.
    Returns:
        Dictionary with results.
        TODO - replace this with a more robust return option
    """
    _LOGGER.info("Loading forcefield.")
    forcefield_ = forcefield.Forcefield(args.ff, definition, args.userff,
                                        args.usernames)
    _LOGGER.info("Loading hydrogen topology definitions.")
    hydrogen_handler = hydrogens.create_handler()
    debumper = debump.Debump(protein)

    if args.assign_only:
        # TODO - I don't understand why HIS needs to be set to HIP for assign-only
        protein.set_hip()
    else:
        if is_repairable(protein, args.ligand is not None):
            _LOGGER.info("Attempting to repair %d missing atoms in biomolecule.",
                         protein.num_missing_heavy)
            protein.repair_heavy()

        _LOGGER.info("Updating disulfide bridges.")
        protein.update_ss_bridges()

        if args.debump:
            _LOGGER.info("Debumping biomolecule.")
            debumper.debump_protein()

        if args.pka_method == "propka":
            _LOGGER.info("Assigning titration states with PROPKA.")
            protein.remove_hydrogens()
            pka_df, pka_filename = run_propka(args, protein)

            protein.apply_pka_values(
                forcefield_.name, args.ph,
                dict(zip(pka_df.group_label, pka_df.pKa)))

        elif args.pka_method == "pdb2pka":
            _LOGGER.info("Assigning titration states with PDB2PKA.")
            raise NotImplementedError("PDB2PKA not implemented.")

        _LOGGER.info("Adding hydrogens to biomolecule.")
        protein.add_hydrogens()

        if args.debump:
            _LOGGER.info("Debumping biomolecule (again).")
            debumper.debump_protein()

        _LOGGER.info("Optimizing hydrogen bonds")
        hydrogen_routines = hydrogens.HydrogenRoutines(debumper, hydrogen_handler)
        if args.opt:
            hydrogen_routines.set_optimizeable_hydrogens()
            protein.hold_residues(None)
            hydrogen_routines.initialize_full_optimization()
            hydrogen_routines.optimize_hydrogens()
        else:
            hydrogen_routines.initialize_wat_optimization()
            hydrogen_routines.optimize_hydrogens()
        hydrogen_routines.cleanup()

    _LOGGER.info("Applying force field to biomolecule states.")
    protein.set_states()
    hitlist, misslist = protein.apply_force_field(forcefield_)

    if args.ligand is not None:
        _LOGGER.info("Processing ligand.")
        raise NotImplementedError(
            "Got argument --ligand=%s but ligand support not implemented" %
            args.ligand)

    if args.ffout is not None:
        _LOGGER.info("Applying custom naming scheme (%s).", args.ffout)
        if args.ffout != args.ff:
            name_scheme = forcefield.Forcefield(args.ffout, definition, None)
        else:
            name_scheme = forcefield_
        protein.apply_name_scheme(name_scheme)

    _LOGGER.info("Regenerating headers.")
    reslist, charge = protein.charge
    if is_cif:
        header = io.print_pqr_header_cif(misslist, reslist, charge, args.ff,
                                         args.pka_method, args.ph, args.ffout,
                                         include_old_header=args.include_header)
    else:
        header = io.print_pqr_header(protein.pdblist, misslist, reslist, charge,
                                     args.ff, args.pka_method, args.ph, args.ffout,
                                     include_old_header=args.include_header)

    _LOGGER.info("Regenerating PDB lines.")
    lines = io.print_protein_atoms(hitlist, args.keep_chain)

    return {"lines": lines, "header": header, "missed_residues": misslist}


def main(args):
    """Main driver for running program from the command line.

    Validate inputs, launch PDB2PQR, handle output.

    Args:
        args:  argument namespace object (e.g., as returned by argparse).
    """
    logging.basicConfig(level=getattr(logging, args.log_level))
    _LOGGER.debug("Invoked with arguments: %s", args)
    print_splash_screen(args)

    _LOGGER.info("Checking and transforming input arguments.")
    args = transform_arguments(args)
    check_files(args)
    check_options(args)

    _LOGGER.info("Loading topology files.")
    definition = io.get_definitions()

    _LOGGER.info("Loading molecule: %s", args.input_path)
    pdblist, is_cif = io.get_molecule(args.input_path)

    if args.drop_water:
        _LOGGER.info("Dropping water from structure.")
        pdblist = drop_water(pdblist)
    _LOGGER.info("Setting up molecule.")
    protein, definition, ligand = setup_molecule(pdblist, definition, args.ligand)

    _LOGGER.info("Setting termini states for protein chains.")
    protein.set_termini(args.neutraln, args.neutralc)
    protein.update_bonds()

    if args.clean:
        _LOGGER.info("Arguments specified cleaning only; skipping remaining steps.")
        results = {"header": "", "missed_residues": None, "protein": protein,
                   "lines": io.print_protein_atoms(protein.atoms, args.keep_chain)}
    else:
        results = non_trivial(args=args, protein=protein, definition=definition,
                              is_cif=is_cif)

    print_pqr(args=args, pqr_lines=results["lines"], header_lines=results["header"],
              missing_lines=results["missed_residues"], is_cif=is_cif)

    if args.apbs_input:
        raise NotImplementedError("Missing argument for APBS input file.")
        io.dump_apbs(args.output_pqr)<|MERGE_RESOLUTION|>--- conflicted
+++ resolved
@@ -19,12 +19,9 @@
 from . import hydrogens
 from . import forcefield
 from . import protein as prot
-<<<<<<< HEAD
 from . import input_output as io 
 from .ligand.parameterize import ParameterizedMolecule
-=======
 from . import input_output as io
->>>>>>> 25e60493
 from .config import VERSION, TITLE_FORMAT_STRING, CITATIONS, FORCE_FIELDS
 from .config import REPAIR_LIMIT
 
