--- conflicted
+++ resolved
@@ -17,24 +17,12 @@
 
 
 if __name__ == "__main__":
-<<<<<<< HEAD
-    parser = build_parser()
-    args = parser.parse_args()
-
-    # Get the output logging location
-    output_path = Path(args.output_pqr)
-    log_file = Path(output_path.parent, output_path.stem + '.log')
-    logging.basicConfig(
-        filename=log_file,
-        level=logging.DEBUG)
-    logging.captureWarnings(True)
-    _LOGGER.info(args)
-
-    main(args)
-=======
-    logging.basicConfig(level=logging.DEBUG)
-    logging.captureWarnings(True)
     PARSER = build_parser()
     ARGS = PARSER.parse_args()
-    main(ARGS)
->>>>>>> 3a764a6e
+    LOG_CACHE = Path(Path(ARGS.output_pqr).parent, Path(ARGS.output_pqr).stem + '.log')
+    logging.basicConfig(
+        filename=LOG_CACHE,
+        level=logging.DEBUG
+    )
+    logging.captureWarnings(True)
+    main(ARGS)